;;; ob-sql.el --- Babel Functions for SQL            -*- lexical-binding: t; -*-

;; Copyright (C) 2009-2025 Free Software Foundation, Inc.

;; Author: Eric Schulte
;; Maintainer: Daniel Kraus <daniel@kraus.my>
;; Maintainer: Philippe Estival <pe@7d.nz>
;; Keywords: literate programming, reproducible research
;; URL: https://orgmode.org

;; This file is part of GNU Emacs.

;; GNU Emacs is free software: you can redistribute it and/or modify
;; it under the terms of the GNU General Public License as published by
;; the Free Software Foundation, either version 3 of the License, or
;; (at your option) any later version.

;; GNU Emacs is distributed in the hope that it will be useful,
;; but WITHOUT ANY WARRANTY; without even the implied warranty of
;; MERCHANTABILITY or FITNESS FOR A PARTICULAR PURPOSE.  See the
;; GNU General Public License for more details.

;; You should have received a copy of the GNU General Public License
;; along with GNU Emacs.  If not, see <https://www.gnu.org/licenses/>.

;;; Commentary:

;; Org-Babel support for evaluating sql source code.
;; (see also ob-sqlite.el)
;;
;; SQL is somewhat unique in that there are many different engines for
;; the evaluation of sql (Mysql, PostgreSQL, etc...), so much of this
;; file will have to be implemented engine by engine.
;;
;; Also SQL evaluation generally takes place inside of a database.
;;
;; Header args used:
;; - engine
;; - cmdline
;; - dbhost
;; - dbport
;; - dbuser
;; - dbpassword
;; - dbconnection (to reference connections in sql-connection-alist)
;; - dbinstance (currently only used by SAP HANA)
;; - database
;; - colnames (default, nil, means "yes")
;; - result-params
;; - out-file
;; - session
;;
;; The following are used but not really implemented for SQL:
;; - colname-names
;; - rownames
;; - rowname-names
;;
;; Engines supported:
;; - mysql/mariadb
;; - sqlite3
;; - dbi
;; - mssql
;; - sqsh
;; - postgresql (postgres)
;; - oracle
;; - vertica
;; - saphana
;;
;; Limitation:
;; - no error line number in session mode
;;
;; TODO:
;; - support for more engines
;; - babel tables as input
;; - port number in session

;;; Code:

(require 'org-macs)
(org-assert-version)
(require 'ob)
(require 'sql)

<<<<<<< HEAD
(defvar sql-connection-alist)

=======
(defvar org-babel-sql-session-start-time)
>>>>>>> 6de7fc62
(defvar org-sql-session-preamble
  (list
   'postgres "\\set ON_ERROR_STOP 1
\\pset footer off
\\pset pager off
\\pset format unaligned")
  "Command preamble to run upon shell start.")
<<<<<<< HEAD
(defvar ob-sql-batch-terminate
=======
(defvar org-sql-session-command-terminated nil)
(defvar org-sql-session--batch-terminate  "---#"  "To print at the end of a command batch.")
(defvar org-sql-batch-terminate
>>>>>>> 6de7fc62
  (list 'sqlite (format ".print %s\n" org-sql-session--batch-terminate)
        'postgres (format "\\echo %s\n" org-sql-session--batch-terminate))
  "Print the command batch termination as last command.")
(defvar org-sql-terminal-command-prefix
  (list 'sqlite "\\."
        'postgres "\\\\")
  "Identify a command for the SQL shell.")
(defvar org-sql-environment
  (list 'postgres '(("PGPASSWORD" sql-password))))
(defvar org-sql-session-clean-output nil
  "Store the regexp used to clear output (prompt1|termination|prompt2).")
(defvar org-sql-session-start-time)
(defvar org-sql-session-command-terminated nil)
(defvar org-sql-session--batch-terminate  "---#"  "To print at the end of a command batch.")

(declare-function org-table-import "org-table" (file arg))
(declare-function orgtbl-to-csv "org-table" (table params))
(declare-function org-table-to-lisp "org-table" (&optional txt))
(declare-function cygwin-convert-file-name-to-windows "cygw32.c" (file &optional absolute-p))

(defvar sql-connection-alist)

(defcustom org-babel-default-header-args:sql  '((:engine . "unset"))
  "Default header args."
  :type '(alist :key-type symbol :value-type string
                :options ("dbi" "sqlite" "mysql" "postgres"
                          "sqsh" "mssql" "vertica" "oracle" "saphana" ))
  :group 'org-babel-sql
  :safe t)

(defcustom org-sql-run-comint-p 'nil
  "Run non-session SQL commands through comoint (or command line if nil)."
  :type '(boolean)
  :group 'org-babel-sql
  :safe t)

(defcustom org-sql-timeout '5.0
  "Abort on timeout."
  :type '(number)
  :group 'org-babel-sql
  :safe t)

(defcustom org-sql-close-out-temp-buffer-p 'nil
  "Close sql-out-temp buffer."
  :type '(boolean)
  :group 'org-babel-sql
  :safe t)

(defconst org-babel-header-args:sql
  '((engine      . :any)
    (dbhost      . :any)
    (dbport      . :any)
    (dbuser      . :any)
    (dbpassword  . :any)
    (dbinstance  . :any)
    (database    . :any)
    (out-file    . :any))
  "Header arguments accepted.")

(defun org-sql-dbstring-mysql (host port user password database)
  "Make MySQL command line arguments for database connection.
nil arguments are ommited."
  (mapconcat
   #'identity
   (delq nil
         (list (when host     (concat "-h" (shell-quote-argument host)))
               (when port     (format "-P%d" port))
               (when user     (concat "-u" (shell-quote-argument user)))
               (when password (concat "-p" (shell-quote-argument password)))
               (when database (concat "-D" (shell-quote-argument database)))))
   " "))

(defun org-sql-dbstring-postgresql (host port user database)
  "Make PostgreSQL command line arguments for database connection.
nil arguments are ommited."
  (mapconcat
   #'identity
   (delq nil
         (list (when host (concat "-h" (shell-quote-argument host)))
               (when port (format "-p%d" port))
               (when user (concat "-U" (shell-quote-argument user)))
               (when database (concat "-d" (shell-quote-argument database)))))
   " "))

(defun org-sql-dbstring-oracle (host port user password database)
  "Make Oracle command line arguments for database connection.
If HOST and PORT are nil then don't pass them.  This allows you
to use names defined in your \"TNSNAMES\" file.  So you can
connect with <USER>/<PASSWORD>@<HOST>:<PORT>/<DATABASE>
or <user>/<password>@<database> using its alias."
  (when user (setq user (shell-quote-argument user)))
  (when password (setq password (shell-quote-argument password)))
  (when database (setq database (shell-quote-argument database)))
  (when host (setq host (shell-quote-argument host)))
  (cond ((and user password database host port)
         (format "%s/%s@%s:%d/%s" user password host port database))
        ((and user password database)
         (format "%s/%s@%s" user password database))
        (t (user-error "Missing information to connect to database"))))

(defun org-sql-dbstring-mssql (host user password database)
  "Make sqlcmd command line args for database connection.
`sqlcmd' is the preferred command line tool to access Microsoft
SQL Server on Windows and Linux platform."
  (mapconcat
   #'identity
   (delq nil
         (list (when host (format "-S \"%s\"" (shell-quote-argument host)))
               (when user (format "-U \"%s\"" (shell-quote-argument user)))
               (when password (format "-P \"%s\"" (shell-quote-argument password)))
               (when database (format "-d \"%s\"" (shell-quote-argument database)))))
   " "))

(defun org-sql-dbstring-sqsh (host user password database)
  "Make sqsh command line args for database connection.
sqsh is one method to access Sybase or MS SQL via Linux platform."
  (mapconcat
   #'identity
   (delq nil
         (list  (when host     (format "-S \"%s\"" (shell-quote-argument host)))
                (when user     (format "-U \"%s\"" (shell-quote-argument user)))
                (when password (format "-P \"%s\"" (shell-quote-argument password)))
                (when database (format "-D \"%s\"" (shell-quote-argument database)))))
   " "))

(defun org-sql-dbstring-vertica (host port user password database)
  "Make Vertica command line args for database connection.
nil arguments are ommited."
  (mapconcat
   #'identity
   (delq nil
         (list (when host     (format "-h %s" (shell-quote-argument host)))
               (when port     (format "-p %d" port))
               (when user     (format "-U %s" (shell-quote-argument user)))
               (when password (format "-w %s" (shell-quote-argument password) ))
               (when database (format "-d %s" (shell-quote-argument database)))))
   " "))

(defun org-sql-dbstring-saphana (host port instance user password database)
  "Make SAP HANA command line args for database connection.
nil arguments are ommited."
  (mapconcat
   #'identity
   (delq nil
         (list (and host port (format "-n %s:%s" (shell-quote-argument host) port))
               (and host (not port) (format "-n %s" (shell-quote-argument host)))
               (and instance (format "-i %d" instance))
               (and user     (format "-u %s" (shell-quote-argument user)))
               (and password (format "-p %s" (shell-quote-argument password)))
               (and database (format "-d %s" (shell-quote-argument database)))))
   " "))

(defun org-sql-convert-standard-filename (file)
  "Convert FILE to OS standard file name.
If in Cygwin environment, uses Cygwin specific function to
convert the file name.  In a Windows-NT environment, do nothing.
Otherwise, use Emacs's standard conversion function."
  (cond ((fboundp 'cygwin-convert-file-name-to-windows)
         (format "%S" (cygwin-convert-file-name-to-windows file)))
        ((string= "windows-nt" system-type) file)
        (t (format "%S" (convert-standard-filename file)))))

(defun org-babel-find-db-connection-param (params name)
  "Return database connection parameter NAME.
Given a parameter NAME, if :dbconnection is defined in PARAMS
then look for the parameter into the corresponding connection
defined in `sql-connection-alist', otherwise look into PARAMS.
See `sql-connection-alist' (part of SQL mode) for how to define
database connections."
  (or (cdr (assq name params))
      (and (assq :dbconnection params)
           (let* ((dbconnection (cdr (assq :dbconnection params)))
                  (name-mapping '((:dbhost . sql-server)
                                  (:dbport . sql-port)
                                  (:dbuser . sql-user)
                                  (:dbpassword . sql-password)
                                  (:dbinstance . sql-dbinstance)
                                  (:database . sql-database)))
                  (mapped-name (cdr (assq name name-mapping))))
             (cadr (assq mapped-name
                         (cdr (assoc-string dbconnection sql-connection-alist t))))))))

(defun org-babel-execute:sql (body params)
  "Execute a block of SQL code in BODY with PARAMS.
This function is called by `org-babel-execute-src-block'."
  (let* ((result-params (cdr (assq :result-params params)))
         (engine (cdr (assq :engine params)))
         (in-engine  (intern (or engine (user-error "Missing :engine"))))
         (dbhost     (org-babel-find-db-connection-param params :dbhost))
         (dbport     (org-babel-find-db-connection-param params :dbport))
         (dbuser     (org-babel-find-db-connection-param params :dbuser))
         (dbpassword (org-babel-find-db-connection-param params :dbpassword))
         (database   (org-babel-find-db-connection-param params :database))
         (dbinstance (org-babel-find-db-connection-param params :dbinstance))
         (colnames-p (not (equal "no" (cdr (assq :colnames params)))))
         (in-file (org-babel-temp-file "sql-in-"))
         (out-file (or (cdr (assq :out-file params))
                       (org-babel-temp-file "sql-out-")))
         (session (cdr (assoc :session params)))
         (session-p (not (string= session "none")))
         (header-delim ""))

<<<<<<< HEAD
    (if (or session-p org-sql-run-comint-p)
=======
    (if (or session-p org-babel-sql-run-comint-p)
>>>>>>> 6de7fc62
        ;; run through comint
        (let ((sql--buffer
               (org-sql-session-connect in-engine params session)))
          (with-current-buffer (get-buffer-create "*ob-sql-result*")
            (erase-buffer))
          (setq org-sql-session-start-time (current-time))
          (setq org-sql-session-command-terminated nil)

          (with-current-buffer (get-buffer sql--buffer)
            (process-send-string (current-buffer)
                                 (org-sql-session-format-query
                                  body in-engine
                                  ;;(org-babel-expand-body:sql body params)
                                  ))
            ;; todo: check org-babel-comint-async-register
            (while (not org-sql-session-command-terminated)
              ;; could there be a race condition here as described in (elisp) Accepting Output?
              (sleep-for 0.03))
            ;; command finished, remove filter
            (set-process-filter (get-buffer-process sql--buffer) nil)

            (when (not session-p)
              (comint-quit-subjob)
              ;; despite this quit, the process may not be finished yet
              (let ((kill-buffer-query-functions nil))
                (kill-this-buffer))))

          ;; get results
          (with-current-buffer (get-buffer-create "*ob-sql-result*")
            (goto-char (point-min))
            ;; clear the output or prompt and termination
            (let ((clear-output ;;(plist-get org-sql-session-clean-output in-engine)
                   (sql-get-product-feature in-engine :org-sql-session-clean-output)
                   ))
              (while (re-search-forward clear-output nil t)
                (replace-match ""))
              (write-file out-file))))

      ;; else, command line
      (let* ((cmdline (cdr (assq :cmdline params)))
             (command
              (cl-case in-engine
                (dbi (format "dbish --batch %s < %s | sed '%s' > %s"
                             (or cmdline "")
                             (org-babel-process-file-name in-file)
                             "/^+/d;s/^|//;s/(NULL)/ /g;$d"
                             (org-babel-process-file-name out-file)))
                (sqlite (format "sqlite3 < %s > %s"
                                (org-babel-process-file-name in-file)
                                (org-babel-process-file-name out-file)))
                (monetdb (format "mclient -f tab %s < %s > %s"
                                 (or cmdline "")
                                 (org-babel-process-file-name in-file)
                                 (org-babel-process-file-name out-file)))
                (mssql (format "sqlcmd %s -s \"\t\" %s -i %s -o %s"
                               (or cmdline "")
                               (org-sql-dbstring-mssql
                                dbhost dbuser dbpassword database)
                               (org-sql-convert-standard-filename
                                (org-babel-process-file-name in-file))
                               (org-sql-convert-standard-filename
                                (org-babel-process-file-name out-file))))
                ((mysql mariadb) (format "mysql %s %s %s < %s > %s"
                                         (org-sql-dbstring-mysql
                                          dbhost dbport dbuser dbpassword database)
                                         (if colnames-p "" "-N")
                                         (or cmdline "")
                                         (org-babel-process-file-name in-file)
                                         (org-babel-process-file-name out-file)))
                ((postgresql postgres) (format
                                        "%s%s --set=\"ON_ERROR_STOP=1\" %s -A -P \
footer=off -F \"\t\"  %s -f %s -o %s %s"
                                        (if dbpassword
                                            (format "PGPASSWORD=%s "
                                                    (shell-quote-argument dbpassword))
                                          "")
                                        (or (bound-and-true-p
                                             sql-postgres-program)
                                            "psql")
                                        (if colnames-p "" "-t")
                                        (org-sql-dbstring-postgresql
                                         dbhost dbport dbuser database)
                                        (org-babel-process-file-name in-file)
                                        (org-babel-process-file-name out-file)
                                        (or cmdline "")))
                (sqsh (format "sqsh %s %s -i %s -o %s -m csv"
                              (or cmdline "")
                              (org-sql-dbstring-sqsh
                               dbhost dbuser dbpassword database)
                              (org-sql-convert-standard-filename
                               (org-babel-process-file-name in-file))
                              (org-sql-convert-standard-filename
                               (org-babel-process-file-name out-file))))
                (vertica (format "vsql %s -f %s -o %s %s"
                                 (org-sql-dbstring-vertica
                                  dbhost dbport dbuser dbpassword database)
                                 (org-babel-process-file-name in-file)
                                 (org-babel-process-file-name out-file)
                                 (or cmdline "")))
                (oracle (format
                         "sqlplus -s %s < %s > %s"
                         (org-sql-dbstring-oracle
                          dbhost dbport dbuser dbpassword database)
                         (org-babel-process-file-name in-file)
                         (org-babel-process-file-name out-file)))
                (saphana (format "hdbsql %s -I %s -o %s %s"
                                 (org-sql-dbstring-saphana
                                  dbhost dbport dbinstance dbuser dbpassword database)
                                 (org-babel-process-file-name in-file)
                                 (org-babel-process-file-name out-file)
                                 (or cmdline "")))
                (t (user-error "No support for the %s SQL engine" engine)))))

        (progn
          (with-temp-file in-file
            (insert
             (pcase in-engine
               (`dbi "/format partbox\n")
               (`oracle "SET PAGESIZE 50000
SET NEWPAGE 0
SET TAB OFF
SET SPACE 0
SET LINESIZE 9999
SET TRIMOUT ON TRIMSPOOL ON
SET ECHO OFF
SET FEEDBACK OFF
SET VERIFY OFF
SET HEADING ON
SET MARKUP HTML OFF SPOOL OFF
SET COLSEP '|'

")
               ((or `mssql `sqsh) "SET NOCOUNT ON

")
               (`vertica "\\a\n")
               (_ ""))
             ;; "sqsh" requires "go" inserted at EOF.
             (if (string= engine "sqsh") "\ngo" "")
             (org-babel-expand-body:sql body params))) ;; insert body
          (org-babel-eval command ""))))

    ;; collect results
    (org-babel-result-cond result-params
      (with-temp-buffer
        (progn (insert-file-contents-literally out-file) (buffer-string)))
      (with-temp-buffer
        (cond
         ((memq in-engine '(dbi sqlite mysql postgres postgresql saphana sqsh vertica))
          ;; Add header row delimiter after column-names header in first line
          (when colnames-p
						(with-temp-buffer
							(insert-file-contents out-file)
							(goto-char (point-min))
							(forward-line 1)
							(insert "-\n")
							(setq header-delim "-")
							(write-file out-file))))
         (t
          ;; Need to figure out the delimiter for the header row
          (with-temp-buffer
            (insert-file-contents out-file)
            (goto-char (point-min))
            (when (re-search-forward "^\\(-+\\)[^-]" nil t)
              (setq header-delim (match-string-no-properties 1)))
            (goto-char (point-max))
            (forward-char -1)
            (while (looking-at "\n")
              (delete-char 1)
              (goto-char (point-max))
              (forward-char -1))
            (write-file out-file))))

        (when session-p
          (goto-char (point-min))
          ;; clear the output of prompt and termination
          (while (re-search-forward
                  (sql-get-product-feature in-engine :org-sql-session-clean-output)
                  nil t)
            (replace-match "")))

        (org-table-import out-file (if (string= engine "sqsh") '(4) '(16)))
        (when org-sql-close-out-temp-buffer-p
          (kill-buffer (get-file-buffer out-file)))
        (org-babel-reassemble-table
         (mapcar (lambda (x)
                   (if (string= (car x) header-delim)
                       'hline
                     x))
                 (org-table-to-lisp))
         (org-babel-pick-name (cdr (assq :colname-names params))
                              (cdr (assq :colnames params)))
         (org-babel-pick-name (cdr (assq :rowname-names params))
                              (cdr (assq :rownames params))))))))

(defun org-babel-edit-prep:sql (info)
  "Prepare Org-edit buffer.
Set `sql-product' in Org edit buffer according to
the :engine header argument provided in INFO."
  (let ((product (cdr (assq :engine (nth 2 info)))))
    (sql-set-product product)))

(defun org-babel-expand-body:sql (body params)
  "Expand BODY according to the values of PARAMS."
  (let ((prologue (cdr (assq :prologue params)))
        (epilogue (cdr (assq :epilogue params))))
    (mapconcat 'identity
               (delq nil (list prologue
                               (org-sql-expand-vars
                                body (org-babel--get-vars params))
                               epilogue))
               "\n")))

(defun org-sql-expand-vars (body vars &optional sqlite)
  "Expand the variables held in VARS in BODY.

If SQLITE has been provided, prevent passing a format to
`orgtbl-to-csv'.  This prevents overriding the default format, which if
there were commas in the context of the table broke the table as an
argument mechanism."

  (mapc
   (lambda (pair)
     (setq body
           (replace-regexp-in-string
            (format "$%s" (car pair))
            (let ((val (cdr pair)))
              (if (listp val)
                  (let ((data-file (org-babel-temp-file "sql-data-")))
                    (with-temp-file data-file
                      (insert (orgtbl-to-csv
                               val (if sqlite
                                       nil
                                     '(:fmt (lambda (el) (if (stringp el)
																												el
																											(format "%S" el))))))))
                    data-file)
                (if (stringp val) val (format "%S" val))))
            body t t)))
   vars)
  body)

<<<<<<< HEAD
(defun org-sql-session-connect (in-engine params session)
=======
(defun org-babel-sql-session-connect (in-engine params session)
>>>>>>> 6de7fc62
  "Start the SQL client of IN-ENGINE if it has not.
PARAMS provides the sql connection parameters for a new or
existing SESSION.  Clear the intermediate buffer from previous
output, and set the process filter.  Return the comint process
buffer.

The buffer naming was shortened from
*[session] engine://user@host/database*,
that clearly identifies the connexion from Emacs,
to *SQL [session]* in order to retrieve a session with its
name alone, the other parameters in the header args beeing
no longer needed while the session stays open."
  (sql-set-product in-engine)
  (let* ( (sql-server    (cdr (assoc :dbhost params)))
          ;; (sql-port      (cdr (assoc :port params)))
          (sql-database  (cdr (assoc :database params)))
          (sql-user      (cdr (assoc :dbuser params)))
          (sql-password  (cdr (assoc :dbpassword params)))
          (buffer-name (format "%s" (if (string= session "none") ""
                                      (format "[%s]" session))))
          ;; (buffer-name
          ;;  (format "%s%s://%s%s/%s"
          ;;          (if (string= session "none") "" (format "[%s] " session))
          ;;          engine
          ;;          (if sql-user (concat sql-user "@") "")
          ;;          (if sql-server (concat sql-server ":") "")
          ;;          sql-database))
          (ob-sql-buffer (format "*SQL: %s*" buffer-name)))

    (if (org-babel-comint-buffer-livep ob-sql-buffer)
        (progn  ; set again the filter
          (set-process-filter (get-buffer-process ob-sql-buffer)
                              #'org-sql-session-comint-output-filter)
          ob-sql-buffer) ; and return the buffer
      ;; otherwise initiate a new connection
      (save-window-excursion
        (setq ob-sql-buffer              ; start the client
              (ob-sql-connect in-engine buffer-name)))
      (let ((sql-term-proc (get-buffer-process ob-sql-buffer)))
        (unless sql-term-proc
          (user-error (format "SQL %s didn't start" in-engine)))

        ;; clear the welcoming message out of the output from the
        ;; first command, in the case where we forgot quiet mode.
        ;; we can't evaluate how long the connection will take
        ;; so if quiet mode is off and the connexion takes time
        ;; then the welcoming message may show up

        (with-current-buffer (get-buffer ob-sql-buffer)
          (let ((preamble (plist-get org-sql-session-preamble in-engine)))
            (when preamble
              (process-send-string ob-sql-buffer preamble)
              (comint-send-input))))
        (sleep-for 0.1) ; or the result of the preamble will be in the process filter
        ;; set the redirection filter
        (set-process-filter sql-term-proc
                            #'org-sql-session-comint-output-filter)
        ;; return that buffer
        (get-buffer ob-sql-buffer)))))

(defun ob-sql-connect (&optional engine sql-cnx)
  "Run ENGINE interpreter as an inferior process, with SQL-CNX as client buffer.

Imported from sql.el with a few modification in order
to prompt for authentication only if there's a missing
parameter.  Depending on the sql client the password
should also be prompted."

  ;; Get the value of engine that we need
  (setq sql-product
        (cond
         ((assoc engine sql-product-alist) ; Product specified
          engine)
         (t sql-product)))              ; Default to sql-engine

  (when (sql-get-product-feature sql-product :sqli-comint-func)
    ;; If no new name specified or new name in buffer name,
    ;; try to pop to an active SQL interactive for the same engine
    (let (;(buf (sql-find-sqli-buffer sql-product sql-connection)) ; unused yet
          (prompt-regexp (sql-get-product-feature engine :prompt-regexp ))
          (prompt-cont-regexp (sql-get-product-feature engine :prompt-cont-regexp))
          sqli-buffer
          rpt)

      ;; store the regexp used to clear output (prompt1|indicator|prompt2)
      (plist-put org-sql-session-clean-output engine
                 (concat "\\(" prompt-regexp "\\)"
                         "\\|\\(" org-sql-session--batch-terminate "\n\\)"
                         (when prompt-cont-regexp
                           (concat "\\|\\(" prompt-cont-regexp "\\)"))))
      (sql-set-product-feature engine :org-sql-session-clean-output
                               (concat "\\(" prompt-regexp "\\)"
                                       "\\|\\(" org-sql-session--batch-terminate "\n\\)"
                                       (when prompt-cont-regexp
                                         (concat "\\|\\(" prompt-cont-regexp "\\)"))))

      ;; Get credentials.
      ;; either all fields are provided
      ;; or there's a specific case were no login is needed
      ;; or trigger the prompt
      (or (and sql-database sql-user sql-server ) ;sql-port?
          (eq sql-product 'sqlite) ;; sqlite allows in-memory db, w/o login
          (apply #'sql-get-login
                 (sql-get-product-feature engine :sqli-login)))
      ;; depending on client, password is forcefully prompted

      ;; Connect to database.
      ;; (let ((sql-user       (default-value 'sql-user))
      ;;       (sql-password   (default-value 'sql-password))
      ;;       (sql-server     (default-value 'sql-server))
      ;;       (sql-database   (default-value 'sql-database))
      ;;       (sql-port       (default-value 'sql-port))
      ;;       (default-directory (or sql-default-directory default-directory)))

      ;; The password wallet returns a function
      ;; which supplies the password. (untested)
      (when (functionp sql-password)
        (setq sql-password (funcall sql-password)))

      ;; Erase previous sql-buffer as we'll be looking for it's prompt
      ;; to indicate session readyness
      (let ((previous-session
             (get-buffer (format "*SQL: %s*" sql-cnx))))
        (when previous-session
          (with-current-buffer
              previous-session (erase-buffer)))

        (setq sqli-buffer
              (let ((process-environment (copy-sequence process-environment))
                    (variables (plist-get org-sql-environment engine)))
                (mapc (lambda (elem)   ; environment variables, evaluated here
                        (setenv (car elem) (eval (cadr elem))))
                      variables)
                (funcall (sql-get-product-feature engine :sqli-comint-func)
                         engine
                         (sql-get-product-feature engine :sqli-options)
                         (format "SQL: %s" sql-cnx))))
        (setq sql-buffer (buffer-name sqli-buffer))

        (setq rpt (sql-make-progress-reporter nil "Login"))
        (with-current-buffer sql-buffer
          (let ((proc (get-buffer-process sqli-buffer))
                (secs org-sql-timeout)
                (step 0.2))
            (while (and proc
                        (memq (process-status proc) '(open run))
                        (or (accept-process-output proc step)
                            (<= 0.0 (setq secs (- secs step))))
                        (progn (goto-char (point-max))
                               (not (re-search-backward
                                     prompt-regexp 0 t))))
              (sql-progress-reporter-update rpt)))

          ;; no prompt, connexion failed (and process is terminated)
          (goto-char (point-max))
          (unless (re-search-backward prompt-regexp 0 t)
            (user-error "Connection failed"))) ;is this a _user_ error?
        ;;(run-hooks 'sql-login-hook) ; don't
        )
      (sql-progress-reporter-done rpt)
      (get-buffer sqli-buffer))))

(defun org-sql-session-format-query (str in-engine)
  "Process then send the command STR to the SQL process.
Provide ENGINE to retrieve product features.
Carefully separate client commands from SQL commands
Concatenate SQL commands as one line is one way to stop on error.
Otherwise the entire batch will be emitted no matter what.
Finnally add the termination command."

  (concat
   (let ((commands (split-string str "\n"))
         (terminal-command
          (concat "^\s*"
                  ;;(sql-get-product-feature sql-product :ob-sql-terminal-command))))
                  (plist-get org-sql-terminal-command-prefix in-engine))))
     (mapconcat
      (lambda(s)
        (when (not
               (string-match "\\(^[\s\t]*--.*$\\)\\|\\(^[\s\t]*$\\)" s))
          (concat (replace-regexp-in-string
                   "[\t]" "" ; filter tabs
                   (replace-regexp-in-string "--.*" "" s)) ;; remove comments.
                  ;; Note: additional filtering is required for Vertica C-style comments.
                  (when (string-match terminal-command s) "\n"))))
      commands " " ))
   ";\n"
   (plist-get org-sql-batch-terminate in-engine)
   "\n" ))

(defun org-sql-session-comint-output-filter (_proc string)
  "Process output STRING of PROC gets redirected to a temporary buffer.
It is called several times consecutively as the shell outputs and flush
its message buffer"

  ;; Inserting a result in the sql process buffer (to read it as a
  ;; regular prompt log) inserts it to the terminal, and as a result the
  ;; ouput would get passed as input onto the next command line; See
  ;; `comint-redirect-setup' to possibly fix that,
  ;; (with-current-buffer (process-buffer proc) (insert output))

  (when (or (string-match org-sql-session--batch-terminate string)
            (> (time-to-seconds
                (time-subtract (current-time)
                               org-sql-session-start-time))
               org-sql-timeout))
    (setq org-sql-session-command-terminated t))

  (with-current-buffer (get-buffer-create "*ob-sql-result*")
    (insert string)))

(provide 'ob-sql)

;;; ob-sql.el ends here<|MERGE_RESOLUTION|>--- conflicted
+++ resolved
@@ -80,12 +80,8 @@
 (require 'ob)
 (require 'sql)
 
-<<<<<<< HEAD
-(defvar sql-connection-alist)
-
-=======
+
 (defvar org-babel-sql-session-start-time)
->>>>>>> 6de7fc62
 (defvar org-sql-session-preamble
   (list
    'postgres "\\set ON_ERROR_STOP 1
@@ -93,13 +89,9 @@
 \\pset pager off
 \\pset format unaligned")
   "Command preamble to run upon shell start.")
-<<<<<<< HEAD
-(defvar ob-sql-batch-terminate
-=======
 (defvar org-sql-session-command-terminated nil)
 (defvar org-sql-session--batch-terminate  "---#"  "To print at the end of a command batch.")
 (defvar org-sql-batch-terminate
->>>>>>> 6de7fc62
   (list 'sqlite (format ".print %s\n" org-sql-session--batch-terminate)
         'postgres (format "\\echo %s\n" org-sql-session--batch-terminate))
   "Print the command batch termination as last command.")
@@ -302,11 +294,7 @@
          (session-p (not (string= session "none")))
          (header-delim ""))
 
-<<<<<<< HEAD
     (if (or session-p org-sql-run-comint-p)
-=======
-    (if (or session-p org-babel-sql-run-comint-p)
->>>>>>> 6de7fc62
         ;; run through comint
         (let ((sql--buffer
                (org-sql-session-connect in-engine params session)))
@@ -549,11 +537,8 @@
    vars)
   body)
 
-<<<<<<< HEAD
-(defun org-sql-session-connect (in-engine params session)
-=======
+
 (defun org-babel-sql-session-connect (in-engine params session)
->>>>>>> 6de7fc62
   "Start the SQL client of IN-ENGINE if it has not.
 PARAMS provides the sql connection parameters for a new or
 existing SESSION.  Clear the intermediate buffer from previous
